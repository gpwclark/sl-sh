--- conflicted
+++ resolved
@@ -28,8 +28,4 @@
 		("cd" 'path)
 		(nil 'default)))
 
-<<<<<<< HEAD
 (endfix-on)
-=======
-(endfix-on)
->>>>>>> e200ad15
