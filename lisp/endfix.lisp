;; exec hook fcn {{{

;; TODO move this functionality explanation to a docstring?
;; fcnality
;; 1. entering 1 arg on the CLI that is a valid directory results in changing
;;	to that directory.
;; 2. support $la env variable which is set to the last argument of the previous
;;	command input.
;; 3. allows for use of infix notation. e.g.
;; ```
;; cat file | grep -i "username"
;; or
;; cat file | grep -i "username" out> users-file
;; ```
;; can use infix notation in any nested form as well.
;; supports the bash equivalent of ; but use @@ instead (conflict with ; b/c it
;; in lisp that indicates a comment.

;; TODOS gpwclark
;; 0. handle-process failing in evaluation?
;; 1. support things like $2la for second to last arg, $3la, etc..
;; 2. organize fcns
;; 3. use docstrings
;; 4. need ability to include any number of exec hooks to allow for conditionally
;;	adding completions.

(ns-import 'iterator)

(defn quote? (item)
	(and (non-empty-seq? item)(var fst (first item))(or (= fst 'quote)(= fst 'back-quote))))

(defn identity ()
	(fn (x) x))

(defn handle-process (cmd-proc)
	(if (process? cmd-proc) (= 0 (wait cmd-proc)) (not (not cmd-proc))))

(defmacro proc-wait ()
	(fn (cmd) `(handle-process ,cmd)))

(defn gen-prefix-data
	"Create hash set of metadata needed to convert infix notation to prefix
	notation"
	(infix-symbol prefix-symbol xform ast-order)
		(var prefix-props (make-hash))
		(hash-set! prefix-props :infix-symbol infix-symbol)
		(hash-set! prefix-props :prefix-symbol prefix-symbol)
		(hash-set! prefix-props :xform xform)
		(hash-set! prefix-props :ast-order ast-order)
		prefix-props)

(def prefix-metadata
	(list
		(gen-prefix-data '|| 'or proc-wait :as-is #| this '|| form must come before the '| form|#)
		(gen-prefix-data '| '| identity :as-is #| this '| form must come after the '|| form|#)
		(gen-prefix-data '@@ 'do identity :as-is)
		(gen-prefix-data '&& 'and proc-wait :as-is)
		(gen-prefix-data 'out> 'out> identity :swap-last-for-first)
		(gen-prefix-data 'out>> 'out>> identity :swap-last-for-first)
		(gen-prefix-data 'err> 'err> identity :swap-last-for-first)
		(gen-prefix-data 'err>> 'err>> identity :swap-last-for-first)
		(gen-prefix-data 'out>null 'out>null identity :swap-last-for-first)
		(gen-prefix-data 'out-err> 'out-err> identity :swap-last-for-first)
		(gen-prefix-data 'out-err>> 'out-err>> identity :swap-last-for-first)
		(gen-prefix-data 'out-err>null 'out-err>null identity :swap-last-for-first)))

(defn gen-prefix-set
	"Use to map infix symbol to the prefix symbol with which it corresponds."
	(hashset prefix-props)
	(hash-set! hashset (hash-get prefix-props :infix-symbol) prefix-props))

(defn gen-prefix-infix-map
	"Build a lookup table of infix operators to a hash set of metadata
	about those operators."
	(metadata-list prefix-infix-map)
<<<<<<< HEAD
		(var fst (first metadata-list))
		(if (not fst)
			prefix-infix-map
			(do
				(gen-prefix-set prefix-infix-map fst)
=======
		(if (empty-seq? metadata-list)
			prefix-infix-map
			(progn
				(gen-prefix-set prefix-infix-map (first metadata-list))
>>>>>>> b2343eb4
				(recur (rest metadata-list) prefix-infix-map))))

(def prefix-infix-map (gen-prefix-infix-map prefix-metadata (make-hash)))

(defn apply-ast-order (ast order)
	(if (< (length ast) 3)
		(err "Expressions with infix symbols must have at least 3 forms")
		(match order
			(:as-is ast)
			(:swap-last-for-first (collect-vec (append (list (first ast)) (last ast) (butlast (rest ast)))))
			(nil (err "Unable to apply ordering, unknown order symbol.")))))

(defn prefixify-cmd (cmd-toks prefix-props)
		(varfn apply-xform (x) (if (not (= (hash-get prefix-props :infix-symbol) (last x))) (vec-push! x (((hash-get prefix-props :xform)) (vec-pop! x)))))
		(varfn build-cmd (cmd-ast raw-list)
			(do
				(var next-tok (first raw-list))
				(var infix-symbol (hash-get prefix-props :infix-symbol))
				(if (not next-tok)
					(apply-xform cmd-ast)
					(do
						(recur
							(if (= infix-symbol next-tok)
								(do
									(apply-xform cmd-ast)
										(append-to!
										cmd-ast
										(vec (make-vec)))
										cmd-ast)
								(do
									(append-to!
										(last cmd-ast)
										(if (seq? next-tok) next-tok (vec next-tok)))
									cmd-ast))
							(rest raw-list))))))
		(var prefixified-ast
			(build-cmd (vec (hash-get prefix-props :prefix-symbol) (make-vec))
			cmd-toks))
		(set! prefixified-ast (apply-ast-order prefixified-ast (hash-get prefix-props :ast-order)))
		prefixified-ast)

;; return true if cmd satisfies preconditions for prefixification
(defn satisfies-prefixify-preconditions (cmd-ast infix-hash-set)
	(let ((infix-symbol (hash-get infix-hash-set :infix-symbol)))
		(not (or ;; reasons to skip pre-processing
			;; if read returns nil
			(not cmd-ast)
			;; if cmd doesn't contain symbol
			(not (in? cmd-ast infix-symbol))
			;; if already in prefix notation
			(= infix-symbol (first cmd-ast))))))

(defn confirm-prefix-eligible (cmd-ast prefix-metadata)
	;; recurse over prefix-metadata return nil if there are none but
	;; return the pair if it's valid
	(var prefix-props (first prefix-metadata))
		(if (not prefix-props)
			nil
			(if (satisfies-prefixify-preconditions cmd-ast prefix-props)
				prefix-props
				(recur cmd-ast (rest prefix-metadata)))))

(defn check-for-infix-notation (cmd-ast)
	;; confirm cmd ast needs prefixification ...then call prefixify.
		(var prefix-eligible
			(confirm-prefix-eligible cmd-ast prefix-metadata))
		(if (not prefix-eligible)
			cmd-ast
			(prefixify-cmd cmd-ast prefix-eligible)))

(defn recursively-check-for-infix-notation (new-ast orig-ast)
		(var fst (first orig-ast))
		(var rst (rest orig-ast))
		(if (empty-seq? orig-ast)
			(check-for-infix-notation new-ast)
			(recur (collect-vec (append new-ast
						(if (and (non-empty-seq? fst)(not (quote? fst)))
							(do
								(var prefixified-subform (check-for-infix-notation fst))
								(vec (recursively-check-for-infix-notation (make-vec) prefixified-subform)))
							(vec fst))))
				rst)))

(defn remove-any-infix-notation (cmd-ast)
	(recursively-check-for-infix-notation (make-vec) cmd-ast))

(defn find-infix-symbol
	"starting at idx search for infix-symbol. if found return a pair composed
	of the properties needed to prexfixify the command and the index of the
	infix symbol."
	(cmd-ast idx)
	(if (>= idx (length cmd-ast))
	  nil
	  (do
		(var nxt (nth idx cmd-ast))
		(if (not nxt)
			nil
			(do
				(var tok-match (if (or (symbol? nxt) (string? nxt)) (hash-get prefix-infix-map nxt) nil))
				(if (not tok-match)
					(recur cmd-ast (+ 1 idx))
					  (join tok-match idx)))))))

(defn wrap-infix-notation
	"take cmd-ast and first idx of new infix operator and split lists i.e.
	`(cat file | grep -i user out> users)`
	would become
	`((cat file | grep -i user) out> users)`
	which can be more easily processed and turned into the prefixified version"
	(cmd-ast idx)
	(collect-vec (append (vec (vec-slice cmd-ast 0 idx)) (vec-slice cmd-ast idx (length cmd-ast)))))

(defn modify-if-mixed-infix-notation (cmd-ast idx previous)
		(var contains-infix (find-infix-symbol cmd-ast idx))
		(if (not contains-infix)
			cmd-ast
			(do
				(var props (car contains-infix))
				(set! idx (cdr contains-infix))
				(var infix (hash-get props :infix-symbol))
				(var no-match-yet (not previous))
				(var infix-changed (and (not no-match-yet) (not (= infix previous))))
				;; if infix-changed the new ast is now something like
				;; `((cat file | grep -i user) out> users)`
				;; which means we want to start searching for infix
				;; notation starting at the 2nd idx.
				(var new-cmd-ast (if infix-changed (wrap-infix-notation cmd-ast idx) cmd-ast))
				(var new-idx (if infix-changed 2 (+ 1 idx)))
				(recur new-cmd-ast new-idx infix))))

(defn recursively-modify-if-mixed-infix-notation
	(new-ast orig-ast)
		(if (empty-seq? orig-ast)
			(modify-if-mixed-infix-notation new-ast 0 nil)
			(do
				(var fst (first orig-ast))
				(var rst (rest orig-ast))
				(if (and (non-empty-seq? fst)(not (quote? fst)))
					(vec-push! new-ast (recursively-modify-if-mixed-infix-notation (make-vec) fst))
					(vec-push! new-ast fst))
				(recur new-ast rst))))

(defn remove-any-mixed-infix-notation (cmd-ast)
	(recursively-modify-if-mixed-infix-notation (make-vec) cmd-ast))

(defn handle-parens (result cmd-ast)
    (if (or (not (seq? cmd-ast))(empty-seq? cmd-ast)) (return-from handle-parens nil))
    (var fst (first cmd-ast))
    (if (non-empty-seq? fst)
        (do
            ;; special case list literal, make sure to return list prefixed
            ;; with symbol 'list so type of list is preserved in AST, which
            ;; is built as a vector, rather than recursing into the quoted
            ;; list and building its components into a vector and not
            ;; preserving the type of the list. It's ok to not recurse into
            ;; the list because there's no prefixification that could happen
            ;; in a list literal.
            (if (quote? fst)
              (vec-push! result fst)
              (vec-push! result (apply-infix-modifications fst))))
        (vec-push! result fst))
    (recur result (rest cmd-ast)))

;; entrypoint for all multiargument commands, used to allow use of infix
;; notation.
(defn apply-infix-modifications (cmd-ast)
	(var cmd-ast-parens (make-vec))
	(handle-parens cmd-ast-parens cmd-ast)
	(remove-any-infix-notation (remove-any-mixed-infix-notation cmd-ast-parens)))

(defn has-infix? (cmd-ast)
    (if (empty-seq? cmd-ast)
      nil
        (if (find-infix-symbol cmd-ast 1)
            #t
            (block forloop
               (for item in cmd-ast
                (when (non-empty-seq? item)
              (when (has-infix? item)
                (return-from forloop #t))))))))

(defn rewrite-if-infix-present (cmd-ast)
    (if (has-infix? cmd-ast)
      (apply-infix-modifications cmd-ast)
      cmd-ast))

;; entrypoint for all 1 arg commands... used to make filepaths cd commands
;; to themselves.
(defn change-dir-if-arg-is-dir (cmd orig-cmd-ast)
	(let ((cmd-str (str cmd)))
		(if (fs-dir? cmd-str)
			(list root::cd cmd-str)
			orig-cmd-ast)))

(defn endfix-hook (cmd-str)
	(if (= (car (get-error (var cmd-ast (read-all cmd-str)))) :error)
	cmd-str
	(do
		(match (length cmd-ast)
		;; if string is of length 0 either nothing was typed or
		;; everything was a comment
		(0 cmd-ast)
		;; check to see if this single argument is a filepath
		(1 (change-dir-if-arg-is-dir (first cmd-ast) cmd-ast))
		;; check for infix notation
		(nil (rewrite-if-infix-present cmd-ast))))))

#|
;; TODO need tests
	(var pipe-test-actual (recursively-check-for-infix-notation (list) (read-all "(echo first-partAsecond-partBthird-part | cut -d \"A\" -f 2 | cut -d \"B\" -f 2)")))
	(var pipe-test-expected `(vec '| (vec echo first-partAsecond-partBthird-part) (vec cut -d "A" -f 2) (vec cut -d "B" -f 2)))
	(println (str "expected " (pipe-test-expected)
					"\nactual " pipe-test-actual
					"\nactual == expected: " (= pipe-test-actual (pipe-test-expected))
					"\nactual == actual " (= pipe-test-actual pipe-test-actual)
				  ))
|#

;; }}}<|MERGE_RESOLUTION|>--- conflicted
+++ resolved
@@ -1,12 +1,9 @@
 ;; exec hook fcn {{{
 
-;; TODO move this functionality explanation to a docstring?
 ;; fcnality
 ;; 1. entering 1 arg on the CLI that is a valid directory results in changing
 ;;	to that directory.
-;; 2. support $la env variable which is set to the last argument of the previous
-;;	command input.
-;; 3. allows for use of infix notation. e.g.
+;; 2. allows for use of infix notation. e.g.
 ;; ```
 ;; cat file | grep -i "username"
 ;; or
@@ -15,14 +12,6 @@
 ;; can use infix notation in any nested form as well.
 ;; supports the bash equivalent of ; but use @@ instead (conflict with ; b/c it
 ;; in lisp that indicates a comment.
-
-;; TODOS gpwclark
-;; 0. handle-process failing in evaluation?
-;; 1. support things like $2la for second to last arg, $3la, etc..
-;; 2. organize fcns
-;; 3. use docstrings
-;; 4. need ability to include any number of exec hooks to allow for conditionally
-;;	adding completions.
 
 (ns-import 'iterator)
 
@@ -73,18 +62,11 @@
 	"Build a lookup table of infix operators to a hash set of metadata
 	about those operators."
 	(metadata-list prefix-infix-map)
-<<<<<<< HEAD
 		(var fst (first metadata-list))
 		(if (not fst)
 			prefix-infix-map
 			(do
 				(gen-prefix-set prefix-infix-map fst)
-=======
-		(if (empty-seq? metadata-list)
-			prefix-infix-map
-			(progn
-				(gen-prefix-set prefix-infix-map (first metadata-list))
->>>>>>> b2343eb4
 				(recur (rest metadata-list) prefix-infix-map))))
 
 (def prefix-infix-map (gen-prefix-infix-map prefix-metadata (make-hash)))
