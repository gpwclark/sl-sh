pub mod reader;

pub use crate::reader::*;
<<<<<<< HEAD
use builtins::add_misc_builtins;
use builtins::collections::setup_collection_builtins;
use builtins::conversions::add_conv_builtins;
use builtins::fs_meta::add_fs_meta_builtins;
use builtins::fs_temp::add_fs_temp_builtins;
use builtins::io::add_io_builtins;
use builtins::print::add_print_builtins;
use builtins::string::add_str_builtins;
=======
>>>>>>> 1524f5a3

pub use compile_state::state::*;

pub mod config;
pub use crate::config::*;

pub mod backquote;
pub use crate::backquote::*;

pub mod compile;
pub mod pass1;

pub mod load_eval;
#[cfg(test)]
pub mod test_utils;

<<<<<<< HEAD
pub use crate::compile::*;

pub fn set_builtins(env: &mut SloshVm) {
    setup_collection_builtins(env);
    add_print_builtins(env);
    add_load_builtins(env);
    add_str_builtins(env);
    add_misc_builtins(env);
    add_io_builtins(env);
    add_fs_meta_builtins(env);
    add_fs_temp_builtins(env);
    add_conv_builtins(env);

    env.set_named_global("*int-bits*", (INT_BITS as i64).into());
    env.set_named_global("*int-max*", INT_MAX.into());
    env.set_named_global("*int-min*", INT_MIN.into());
}

pub fn new_slosh_vm_with_builtins() -> SloshVm {
    let mut env = new_slosh_vm();
    set_builtins(&mut env);
    env
}
=======
pub use crate::compile::*;
>>>>>>> 1524f5a3
<|MERGE_RESOLUTION|>--- conflicted
+++ resolved
@@ -1,17 +1,6 @@
 pub mod reader;
 
 pub use crate::reader::*;
-<<<<<<< HEAD
-use builtins::add_misc_builtins;
-use builtins::collections::setup_collection_builtins;
-use builtins::conversions::add_conv_builtins;
-use builtins::fs_meta::add_fs_meta_builtins;
-use builtins::fs_temp::add_fs_temp_builtins;
-use builtins::io::add_io_builtins;
-use builtins::print::add_print_builtins;
-use builtins::string::add_str_builtins;
-=======
->>>>>>> 1524f5a3
 
 pub use compile_state::state::*;
 
@@ -28,30 +17,4 @@
 #[cfg(test)]
 pub mod test_utils;
 
-<<<<<<< HEAD
-pub use crate::compile::*;
-
-pub fn set_builtins(env: &mut SloshVm) {
-    setup_collection_builtins(env);
-    add_print_builtins(env);
-    add_load_builtins(env);
-    add_str_builtins(env);
-    add_misc_builtins(env);
-    add_io_builtins(env);
-    add_fs_meta_builtins(env);
-    add_fs_temp_builtins(env);
-    add_conv_builtins(env);
-
-    env.set_named_global("*int-bits*", (INT_BITS as i64).into());
-    env.set_named_global("*int-max*", INT_MAX.into());
-    env.set_named_global("*int-min*", INT_MIN.into());
-}
-
-pub fn new_slosh_vm_with_builtins() -> SloshVm {
-    let mut env = new_slosh_vm();
-    set_builtins(&mut env);
-    env
-}
-=======
-pub use crate::compile::*;
->>>>>>> 1524f5a3
+pub use crate::compile::*;