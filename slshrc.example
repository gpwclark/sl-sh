--- conflicted
+++ resolved
@@ -63,9 +63,5 @@
 		("git" 'default)
 		(nil 'default)))
 
-<<<<<<< HEAD
-; Turn on endfix processing in repl.
-=======
 ; Turn on endfix processing (i.e. "normal" style pipes, etc).
->>>>>>> e200ad15
 (endfix-on)