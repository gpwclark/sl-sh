--- conflicted
+++ resolved
@@ -82,10 +82,5 @@
 		(collect-vec (map (fn (x) (doc (sym x)))
 			  (get-doc-list-for target-doc-form)))))
 
-<<<<<<< HEAD
-(ns-export '(make-md-file get-doc-list-for make-md-file-with-docstrings filter-undocable-forms))
-
-=======
 (ns-auto-export 'mkdocs)
->>>>>>> b2343eb4
 (ns-pop)