(if (ns-exists? 'test) (ns-enter 'test) (ns-create 'test))
(core::ns-import 'core)

(defn lists= (list1 list2)
    (if (not (= (length list1)(length list2)))
        nil
        (if (= (length list1) 0)
            t
            (if (not (= (first list1)(first list2)))
                nil
                (recur (rest list1) (rest list2))))))

(defn assert-equal (expected-val right-val &rest args)
      (if (or (list? expected-val)(vec? expected-val))
<<<<<<< HEAD
          (if (lists= expected-val right-val) t (progn (println (apply str "Expected " expected-val " got " right-val " " args))(exit 2)))
          (if (= expected-val right-val) t (progn (println (apply str "Expected " expected-val " got " right-val " " args))(exit 1)))))
=======
          (if (lists= expected-val right-val) t (progn (println (apply str "Expected " expected-val " got " right-val args))(exit 2)))
          (if (= expected-val right-val) t (progn (println (apply str "Expected " expected-val " got " right-val args))(exit 1)))))
>>>>>>> 54e10b73

(defn assert-not-equal (expected-val right-val &rest args)
      (if (or (list? expected-val)(vec? expected-val))
          (if (not (lists= expected-val right-val)) t (progn (println (apply str "Did not expect " expected-val " got " right-val args))(exit 2)))
          (if (not (= expected-val right-val)) t (progn (println (apply str "Did not expect " expected-val " got " right-val args))(exit 1)))))

(defn assert-true (value &rest args)
      (apply assert-equal t value args))

(defn assert-false (value &rest args)
      (apply assert-equal nil value args))

(defn assert-includes (value seq)
      (progn
          (def 'found nil)
          (for v seq (if (= v value) (set 'found t)))
          (if (not found) (progn (println (str value " not found in " seq))(exit 3)))))

(defn assert-not-includes (value seq)
      (progn
          (def 'found nil)
          (for v seq (if (= v value) (set 'found t)))
          (if (found) (progn (println (str value " found in " seq))(exit 3)))))

; Make this a macro to it will not create a scope and will work for namespace tests.
(defmacro run-ns-example (sym)
	;`(eval (str "(progn "(vec-nth 1 (str-split "Example:" (doc ,sym))) ")")))
	`(eval (str "(dyn 'exit (fn (x) (err (str \"Got assert error \" x))) (progn "(vec-nth 1 (str-split "Example:" (doc ,sym))) "))")))

(defmacro run-example (sym)
	`(progn
		(defq doc-list (str-split "Example:" (doc ,sym)))
		(if (> (length doc-list) 1)
			(eval (str "(progn " (str (vec-nth 1 doc-list)) ")"))
			:no-test)))

(ns-export '(assert-equal assert-true assert-false run-example))

(ns-pop)
<|MERGE_RESOLUTION|>--- conflicted
+++ resolved
@@ -12,13 +12,8 @@
 
 (defn assert-equal (expected-val right-val &rest args)
       (if (or (list? expected-val)(vec? expected-val))
-<<<<<<< HEAD
           (if (lists= expected-val right-val) t (progn (println (apply str "Expected " expected-val " got " right-val " " args))(exit 2)))
           (if (= expected-val right-val) t (progn (println (apply str "Expected " expected-val " got " right-val " " args))(exit 1)))))
-=======
-          (if (lists= expected-val right-val) t (progn (println (apply str "Expected " expected-val " got " right-val args))(exit 2)))
-          (if (= expected-val right-val) t (progn (println (apply str "Expected " expected-val " got " right-val args))(exit 1)))))
->>>>>>> 54e10b73
 
 (defn assert-not-equal (expected-val right-val &rest args)
       (if (or (list? expected-val)(vec? expected-val))
