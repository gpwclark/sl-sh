--- conflicted
+++ resolved
@@ -257,13 +257,9 @@
         let mut math_data: HashMap<&'static str, (Expression, String)> = HashMap::new();
         add_builtins(interner, &mut data);
         add_system_builtins(interner, &mut data);
-<<<<<<< HEAD
-        add_math_builtins(interner, &mut data);
+        add_math_builtins(interner, &mut math_data);
         add_stats_builtins(interner, &mut data);
         add_rand_builtins(interner, &mut data);
-=======
-        add_math_builtins(interner, &mut math_data);
->>>>>>> b2c8dd6a
         add_str_builtins(interner, &mut data);
         add_vec_builtins(interner, &mut data);
         add_values_builtins(interner, &mut data);
