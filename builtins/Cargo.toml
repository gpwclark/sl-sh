[package]
name = "builtins"
version = "0.1.0"
edition = "2021"

# See more keys and their definitions at https://doc.rust-lang.org/cargo/reference/manifest.html

[dependencies]
slvm = { workspace = true }
compile_state = { workspace = true }
<<<<<<< HEAD
shell = { workspace = true }
=======
sl-compiler = { workspace = true }
>>>>>>> 1524f5a3
bridge_adapters = { path = "../bridge_adapters" }
unicode-segmentation = "1.10.1"
unicode_reader = "1"
bridge_types = { workspace = true }
bridge_macros = { path = "../bridge_macros" }
static_assertions = "1.1.0"
rand = "0.8.5"
walkdir = "2.5.0"
same-file = "1.0.6"
glob = "0.3"

[dev-dependencies]
trybuild = "1.0"<|MERGE_RESOLUTION|>--- conflicted
+++ resolved
@@ -8,11 +8,8 @@
 [dependencies]
 slvm = { workspace = true }
 compile_state = { workspace = true }
-<<<<<<< HEAD
 shell = { workspace = true }
-=======
 sl-compiler = { workspace = true }
->>>>>>> 1524f5a3
 bridge_adapters = { path = "../bridge_adapters" }
 unicode-segmentation = "1.10.1"
 unicode_reader = "1"
