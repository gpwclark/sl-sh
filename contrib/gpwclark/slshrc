--- conflicted
+++ resolved
@@ -518,12 +518,7 @@
 
 ;; machine specific {{{
 
-<<<<<<< HEAD
     (def custom-lisp-config (str "~/.config/sl-sh/" (str-trim (str $(cat /etc/hostname))) ".lisp"))
-=======
-#|
-    (def custom-lisp-config (str "~/.config/sl-sh/" (str-trim (str (cat /etc/hostname))) ".lisp"))
->>>>>>> 7991c2d1
     (if (fs-exists? custom-lisp-config)
         ((fn (result)
             (if (= :ok (car result))
@@ -531,7 +526,6 @@
                 (cdr result)))
              (get-error (load custom-lisp-config)))
         (println (str shell::*fg-red* "Failed loading sl-sh config at " custom-lisp-config shell::*fg-default*)))
-|#
 
 ;; }}}
 
@@ -546,7 +540,6 @@
 			(list root::cd cmd-str)
 			orig-cmd-ast)))
 
-#|
 (defn __exec-hook (cmd-str)
 	(if (= (car (get-error (var cmd-ast (read-all cmd-str)))) :error)
 	cmd-str
