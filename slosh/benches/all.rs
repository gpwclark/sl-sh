--- conflicted
+++ resolved
@@ -157,7 +157,6 @@
     run_bench_assert_true(n, run_continuation_search_bench, vm);
 }
 
-<<<<<<< HEAD
 fn eval_pol(n: i32, x: f32, expected: f32) -> VMResult<()> {
     // algorithm from http://dan.corlan.net/bench.html
     // Do a lot of loops and simple math.
@@ -256,10 +255,7 @@
     eval_pol()
 }
 
-#[cfg(target_arch = "x86_64")]
-=======
 #[cfg(not(target_arch = "x86_64"))]
->>>>>>> 9eba5112
 mod instruction_count {
     use super::*;
     use iai_callgrind::{library_benchmark, library_benchmark_group, main, LibraryBenchmarkConfig};
@@ -271,13 +267,8 @@
     }
 
     #[library_benchmark]
-<<<<<<< HEAD
-    fn float_one_thousand() {
-        black_box(run_float_script(1000, 0.05, 2105.26315904));
-=======
     fn bench_float_one_thousand() {
         black_box(run_float_script(1000, 0.05, 2105.0));
->>>>>>> 9eba5112
     }
 
     #[library_benchmark]
