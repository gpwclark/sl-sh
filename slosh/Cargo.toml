--- conflicted
+++ resolved
@@ -23,16 +23,11 @@
 lazy_static = { workspace = true, optional = true }
 
 [dev-dependencies]
-<<<<<<< HEAD
-regex = "1.10.2"
-lazy_static = "1.4.0"
-bencher = "0.1"
-=======
 tempdir = "0.3.7"
 temp-env = "0.3.6"
 regex = { workspace = true }
 lazy_static = { workspace = true }
->>>>>>> ea23133f
+bencher = "0.1"
 
 [build-dependencies]
 chrono = "0.4.7"
